--- conflicted
+++ resolved
@@ -12,7 +12,7 @@
 from mappo import MAPPOAgent
 from qmix import QMIXAgent
 from hi_mappo import HiMAPPOAgent
-from civilisation_simulation_2 import CivilizationSimulation  # Random baseline
+from CivilisationSimulation2 import CivilisationSimulation  # Random baseline
 
 # ======================================
 # Seed for Reproducibility
@@ -126,7 +126,6 @@
         hi_foods.append(sum(cell.food for row in hi_env.sim.grid for cell in row if cell.tribe))
         hi_cells.append(sum(count_tribe_cells(hi_env.sim.grid)))
 
-<<<<<<< HEAD
         # === Hi-MAPPO No MCTS Evaluation ===
         obs_raw = hi_env_no_mcts.reset()
         state = torch.tensor(hi_env_no_mcts.get_global_state(), dtype=torch.float32)
@@ -143,11 +142,6 @@
         # === Random Strategy Evaluation ===
         sim = CivilisationSimulation(rows, cols, num_tribes)
         for _ in range(10):
-=======
-        # --- Evaluate Random baseline ---
-        sim = CivilizationSimulation(rows, cols, num_tribes)
-        for _ in range(steps_per_episode):
->>>>>>> 6fd0633f
             sim.take_turn()
         rand_score = 0
         for tribe in range(1, num_tribes + 1):
